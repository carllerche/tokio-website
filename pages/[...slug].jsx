import * as api from "../lib/api";
import Page from "../lib/page";

const menu = {
  tokio: {
    title: "Tokio",
    nested: {
      tutorial: {
        nested: [
          "setup",
          "hello-tokio",
          "spawning",
          "shared-state",
          "channels",
          "io",
          "framing",
          "async",
          "select",
          "streams",
        ],
      },
      topics: {
        nested: [
          "bridging",
          "shutdown",
<<<<<<< HEAD
          "tracing-next-steps",
=======
          "tracing",
>>>>>>> f49555f7
        ],
      },
      glossary: {},
      api: {
        title: "API documentation",
        href: "https://docs.rs/tokio",
      },
    },
  },
};

export default Page;

export async function getStaticPaths() {
  return api.getMenuPaths(menu);
}

export async function getStaticProps({ params: { slug } }) {
  return api.withAppProps(await api.getProps(menu, slug));
}<|MERGE_RESOLUTION|>--- conflicted
+++ resolved
@@ -23,11 +23,8 @@
         nested: [
           "bridging",
           "shutdown",
-<<<<<<< HEAD
+          "tracing",
           "tracing-next-steps",
-=======
-          "tracing",
->>>>>>> f49555f7
         ],
       },
       glossary: {},

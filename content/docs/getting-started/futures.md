---
title: "async fn"
weight : 1020
menu:
  docs:
    parent: getting_started
---

Let's take a closer look at Rust's `async fn` feature. Tokio is built on top of
Rust's asynchronous model. This allows Tokio to interop with other libraries
also using the [`futures`] crate.

**Note**: This runtime model is very different than async libraries found in
other languages. While, at a high level, APIs can look similar, the way code
gets executed differs.

We'll be taking a closer look at the runtime in the upcoming sections, but a
basic understanding of the runtime is necessary to understand futures. To gain
this understanding, we'll first look at the synchronous model that Rust uses by
default and see how this differs from Tokio's asynchronous model.

# Synchronous Model

First, let's talk briefly about the synchronous (or blocking) model that the
Rust [standard library] uses.

```rust,no_run
# use std::io::prelude::*;
# use std::net::TcpStream;
# fn main() {
let mut socket = TcpStream::connect("127.0.0.1:8080").unwrap();
let mut buf = [0; 1024];
let n = socket.read(&mut buf).unwrap();

// Do something with &buf[..n];
# drop(n);
# }
```

When `socket.read` is called, either the socket has pending data in its receive
buffer or it does not. If there is pending data, the call to `read` will return
immediately and `buf` will be filled with that data. However, if there is no
pending data, the `read` function will block the current thread until data is
received. Once the data is received, `buf` will be filled with this newly received
data and the `read` function will return.

In order to perform reads on many different sockets concurrently, a thread per
socket is required. Using a thread per socket does not scale up very well to
large numbers of sockets. This is known as the [c10k] problem.

# Non-blocking sockets

The way to avoid blocking a thread when performing an operation like read is to
not block the thread! Non-blocking sockets allow performing operations, like read,
without blocking the thread. When the socket has no pending data in its receive
buffer, the `read` function returns immediately, indicating that the socket was "not
ready" to perform the read operation.

With non-blocking sockets, instead of blocking the thread and waiting on data to
arrive, the thread is able to perform **other** work. Once data arrives on the
socket, the operating system sends a notification to the process, the process
tries to read from the socket again, and this time, there is data.

This I/O model is provided by [mio], a low level, non-blocking I/O library for
Rust. The problem with using Mio is that applications written to use Mio
directly tend to require a high amount of complexity. The application must
maintain large state machines tracking the state in which the application
currently is in. Once an operating system notification arrives, the application
takes action (tries to read from a socket) and updates its state accordingly.

# `async fn`

Rust's `async fn` feature allows the programmer to write their application using
synchronous logic flow: the flow of the code matches the flow of execution, i.e.
similar to writing synchronous code. The compiler will then transform the code
to generate the state machines needed to use non-blocking sockets.

When calling an `async fn`, such as `TcpStream::connect`, instead of blocking
the current thread waiting for completion, a value representing the computation
is immediately returned. This value implements the [`Future`] trait. There is no
guarantee as to when or where the computation will happen. The computation may
happen immediately or it may be lazy (it usually is lazy). When the caller
wishes to receive the result of the computation, `.await` is called on the
future. The flow of execution stops until the `Future` completes and `.await`
returns the result.

When the program is compiled, Rust finds all the `.await` calls and transforms
the `async fn` into a state machine (kind of like a big `enum` with a variant
for each `.await`).

The Tokio runtime is responsible for driving all the `async fn`s in an
application to completion.

# A closer look at futures

As hinted above, `async fn` calls return instances of [`Future`], but what is a
future?

A future is a value that represents the completion of an asynchronous
computation. Usually, the future _completes_ due to an event that happens
elsewhere in the system (I/O event from the operating system, a timer elapsing,
receiving a message on a channel, ...).

As hinted at earlier, the Rust asynchronous model is very different than that of
other languages. Most other languages use a "completion" based model, usually
built using some form of callbacks. In this case, when an asynchronous action is
started, it is submitted with a function to call once the operation completes.
When the process receives the I/O notification from the operating system, it
finds the function associated with it and calls it immediately. This is a
**push** based model because the value is **pushed** into the callback.

The rust asynchronous model is **pull** based. Instead of a `Future`
being responsible for pushing the data into a callback, it relies on **something
<<<<<<< HEAD
else** asking if it is complete or not. In the case of Tokio, that **something
=======
else** asking it if it is complete or not. In the case of Tokio, that **something
>>>>>>> 5b8dc00c
else** is the Tokio runtime.

Using a poll based model offers [many advantages], including being a zero cost
abstraction, i.e., using Rust futures has no added overhead compared to writing
the asynchronous code by hand.

We'll take a closer look at this poll based model in the next section.

[many advantages]: https://aturon.github.io/blog/2016/09/07/futures-design/

## The Future trait

The `Future` trait is as follows:

```rust,no_run
use std::pin::Pin;
use std::task::{Context, Poll};

pub trait Future {
    /// The type of value produced on completion.
    type Output;

    /// Attempt to resolve the future to a final value, registering
    /// the current task for wakeup if the value is not yet available.
    fn poll(self: Pin<&mut Self>, cx: &mut Context<'_>) -> Poll<Self::Output>;
}
# fn main() {}
```

For now it's just important to know that futures have an associated type,
`Output`, which is the type yielded when the future completes. The `poll`
function is the function that the Tokio runtime calls to check if the future is
complete.

[`Future`]: https://doc.rust-lang.org/std/future/trait.Future.html
[`futures`]: https://docs.rs/futures
[standard library]: https://doc.rust-lang.org/std/
[c10k]: https://en.wikipedia.org/wiki/C10k_problem
[mio]: https://github.com/tokio-rs/mio<|MERGE_RESOLUTION|>--- conflicted
+++ resolved
@@ -111,11 +111,7 @@
 
 The rust asynchronous model is **pull** based. Instead of a `Future`
 being responsible for pushing the data into a callback, it relies on **something
-<<<<<<< HEAD
-else** asking if it is complete or not. In the case of Tokio, that **something
-=======
-else** asking it if it is complete or not. In the case of Tokio, that **something
->>>>>>> 5b8dc00c
+else** asking it it is complete or not. In the case of Tokio, that **something
 else** is the Tokio runtime.
 
 Using a poll based model offers [many advantages], including being a zero cost
